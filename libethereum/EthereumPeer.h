/*
	This file is part of cpp-ethereum.

	cpp-ethereum is free software: you can redistribute it and/or modify
	it under the terms of the GNU General Public License as published by
	the Free Software Foundation, either version 3 of the License, or
	(at your option) any later version.

	cpp-ethereum is distributed in the hope that it will be useful,
	but WITHOUT ANY WARRANTY; without even the implied warranty of
	MERCHANTABILITY or FITNESS FOR A PARTICULAR PURPOSE.  See the
	GNU General Public License for more details.

	You should have received a copy of the GNU General Public License
	along with cpp-ethereum.  If not, see <http://www.gnu.org/licenses/>.
*/
/** @file EthereumPeer.h
 * @author Gav Wood <i@gavwood.com>
 * @date 2014
 */

#pragma once

#include <mutex>
#include <array>
#include <memory>
#include <utility>

#include <libdevcore/RLP.h>
#include <libdevcore/Guards.h>
#include <libethcore/Common.h>
#include <libp2p/Capability.h>
#include "CommonNet.h"

namespace dev
{
namespace eth
{

/**
 * @brief The EthereumPeer class
 * @todo Document fully.
 * @todo make state transitions thread-safe.
 */
class EthereumPeer: public p2p::Capability
{
	friend class EthereumHost; //TODO: remove this
	friend class BlockChainSync; //TODO: remove this

public:
	/// Basic constructor.
	EthereumPeer(std::shared_ptr<p2p::Session> _s, p2p::HostCapabilityFace* _h, unsigned _i, p2p::CapDesc const& _cap, uint16_t _capID);

	/// Basic destructor.
	virtual ~EthereumPeer();

	/// What is our name?
	static std::string name() { return "eth"; }

	/// What is our version?
	static u256 version() { return c_protocolVersion; }

	/// How many message types do we have?
	static unsigned messageCount() { return PacketCount; }

	/// What is the ethereum subprotocol host object.
	EthereumHost* host() const;

	/// Abort sync and reset fetch
	void setIdle();

	/// Request hashes for given parent hash.
	void requestBlockHeaders(h256 const& _startHash, unsigned _count, unsigned _skip, bool _reverse);
	void requestBlockHeaders(unsigned _startNumber, unsigned _count, unsigned _skip, bool _reverse);

	/// Request specified blocks from peer.
	void requestBlockBodies(h256s const& _blocks);

	/// Check if this node is rude.
	bool isRude() const;

	/// Set that it's a rude node.
	void setRude();

	/// Abort the sync operation.
	void abortSync();

private:
	using p2p::Capability::sealAndSend;

	/// Figure out the amount of blocks we should be asking for.
	unsigned askOverride() const;

	/// Interpret an incoming message.
	virtual bool interpret(unsigned _id, RLP const& _r);

	/// Request status. Called from constructor
	void requestStatus();


	/// Clear all known transactions.
	void clearKnownTransactions() { std::lock_guard<std::mutex> l(x_knownTransactions); m_knownTransactions.clear(); }

	/// Update our asking state.
	void setAsking(Asking _g);

	/// Do we presently need syncing with this peer?
	bool needsSyncing() const { return !isRude() && !!m_latestHash; }

	/// Are we presently in the process of communicating with this peer?
	bool isConversing() const;

	/// Are we presently in a critical part of the syncing process with this peer?
	bool isCriticalSyncing() const;

	/// Runs period checks to check up on the peer.
	void tick();

	/// Peer's protocol version.
	unsigned m_protocolVersion;

	/// Peer's network id.
	u256 m_networkId;

	/// What, if anything, we last asked the other peer for.
	Asking m_asking = Asking::Nothing;
	/// When we asked for it. Allows a time out.
	std::atomic<time_t> m_lastAsk;

	/// These are determined through either a Status message or from NewBlock.
	h256 m_latestHash;						///< Peer's latest block's hash that we know about or default null value if no need to sync.
	u256 m_totalDifficulty;					///< Peer's latest block's total difficulty.
	h256 m_genesisHash;						///< Peer's genesis hash

	/// This is built as we ask for hashes. Once no more hashes are given, we present this to the
	/// host who initialises the DownloadMan and m_sub becomes active for us to begin asking for blocks.
	u256 m_syncHashNumber = 0;				///< Number of latest hash we sync to (PV61+)
	u256 m_height = 0;						///< Chain height
	h256 m_syncHash;						///< Latest hash we sync to (PV60)

	u256 m_peerCapabilityVersion;			///< Protocol version this peer supports received as capability
	/// Have we received a GetTransactions packet that we haven't yet answered?
	bool m_requireTransactions = false;

	Mutex x_knownBlocks;
	h256Hash m_knownBlocks;					///< Blocks that the peer already knows about (that don't need to be sent to them).
	Mutex x_knownTransactions;
	h256Hash m_knownTransactions;			///< Transactions that the peer already knows of.
<<<<<<< HEAD
	unsigned m_unknownNewBlocks;			///< Number of unknown NewBlocks received from this peer
	unsigned m_lastAskedHeaders;			///< Number of hashes asked
=======
	unsigned m_unknownNewBlocks = 0;		///< Number of unknown NewBlocks received from this peer
	unsigned m_lastAskedHeaders = 0;		///< Number of hashes asked
>>>>>>> ee5ee3cd
};

}
}<|MERGE_RESOLUTION|>--- conflicted
+++ resolved
@@ -146,13 +146,8 @@
 	h256Hash m_knownBlocks;					///< Blocks that the peer already knows about (that don't need to be sent to them).
 	Mutex x_knownTransactions;
 	h256Hash m_knownTransactions;			///< Transactions that the peer already knows of.
-<<<<<<< HEAD
-	unsigned m_unknownNewBlocks;			///< Number of unknown NewBlocks received from this peer
-	unsigned m_lastAskedHeaders;			///< Number of hashes asked
-=======
 	unsigned m_unknownNewBlocks = 0;		///< Number of unknown NewBlocks received from this peer
 	unsigned m_lastAskedHeaders = 0;		///< Number of hashes asked
->>>>>>> ee5ee3cd
 };
 
 }
