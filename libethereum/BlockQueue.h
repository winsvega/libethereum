--- conflicted
+++ resolved
@@ -134,14 +134,9 @@
 	bool invariants() const override;
 
 	void verifierBody();
-<<<<<<< HEAD
 	void collectUnknownBad_WITH_BOTH_LOCKS(h256 const& _bad);
 	void updateBad_WITH_LOCK(h256 const& _bad);
-=======
 	void drainVerified_WITH_BOTH_LOCKS();
-	void collectUnknownBad(h256 const& _bad);
-	void updateBad(h256 const& _bad);
->>>>>>> f019c3bf
 
 	mutable boost::shared_mutex m_lock;									///< General lock for the sets, m_future and m_unknown.
 	h256Hash m_drainingSet;												///< All blocks being imported.
