/*
	This file is part of cpp-ethereum.

	cpp-ethereum is free software: you can redistribute it and/or modify
	it under the terms of the GNU General Public License as published by
	the Free Software Foundation, either version 3 of the License, or
	(at your option) any later version.

	cpp-ethereum is distributed in the hope that it will be useful,
	but WITHOUT ANY WARRANTY; without even the implied warranty of
	MERCHANTABILITY or FITNESS FOR A PARTICULAR PURPOSE.  See the
	GNU General Public License for more details.

	You should have received a copy of the GNU General Public License
	along with cpp-ethereum.  If not, see <http://www.gnu.org/licenses/>.
*/
/** @file Executive.h
 * @author Gav Wood <i@gavwood.com>
 * @date 2014
 */

#pragma once

#include <functional>
#include <libdevcore/Log.h>
#include <libevmcore/Instruction.h>
#include <libethcore/CommonEth.h>
#include <libevm/VMFace.h>
#include "Transaction.h"
#include "ExtVM.h"

namespace dev
{
namespace eth
{

class State;
struct Manifest;

struct VMTraceChannel: public LogChannel { static const char* name() { return "EVM"; } static const int verbosity = 11; };

class Executive
{
public:
<<<<<<< HEAD
	Executive(State& _s, Manifest* o_ms = nullptr): m_s(_s), m_ms(o_ms) {}
	~Executive() = default;
	Executive(Executive const&) = delete;
	void operator=(Executive) = delete;
=======
	Executive(State& _s): m_s(_s){}
	~Executive();
>>>>>>> ef81139e

	bool setup(bytesConstRef _transaction);
	bool create(Address _txSender, u256 _endowment, u256 _gasPrice, u256 _gas, bytesConstRef _code, Address _originAddress);
	bool call(Address _myAddress, Address _txSender, u256 _txValue, u256 _gasPrice, bytesConstRef _txData, u256 _gas, Address _originAddress);
	bool go(OnOpFunc const& _onOp = OnOpFunc());
	void finalize(OnOpFunc const& _onOp = OnOpFunc());
	u256 gasUsed() const;

	static OnOpFunc simpleTrace();

	Transaction const& t() const { return m_t; }

	u256 gas() const;

	bytesConstRef out() const { return m_out; }
	h160 newAddress() const { return m_newAddress; }
	LogEntries const& logs() const { return m_logs; }

	VMFace const& vm() const { return *m_vm; }
	State const& state() const { return m_s; }
	ExtVM const& ext() const { return *m_ext; }

private:
	State& m_s;
<<<<<<< HEAD
	std::unique_ptr<ExtVM> m_ext;
	std::unique_ptr<VMFace> m_vm;
	Manifest* m_ms = nullptr;
=======
	std::shared_ptr<ExtVM> m_ext;
	std::shared_ptr<VM> m_vm;
>>>>>>> ef81139e
	bytesConstRef m_out;
	Address m_newAddress;

	Transaction m_t;
	Address m_sender;
	u256 m_endGas;

	LogEntries m_logs;
};

}
}<|MERGE_RESOLUTION|>--- conflicted
+++ resolved
@@ -42,15 +42,10 @@
 class Executive
 {
 public:
-<<<<<<< HEAD
-	Executive(State& _s, Manifest* o_ms = nullptr): m_s(_s), m_ms(o_ms) {}
+	Executive(State& _s): m_s(_s) {}
 	~Executive() = default;
 	Executive(Executive const&) = delete;
 	void operator=(Executive) = delete;
-=======
-	Executive(State& _s): m_s(_s){}
-	~Executive();
->>>>>>> ef81139e
 
 	bool setup(bytesConstRef _transaction);
 	bool create(Address _txSender, u256 _endowment, u256 _gasPrice, u256 _gas, bytesConstRef _code, Address _originAddress);
@@ -75,14 +70,8 @@
 
 private:
 	State& m_s;
-<<<<<<< HEAD
 	std::unique_ptr<ExtVM> m_ext;
 	std::unique_ptr<VMFace> m_vm;
-	Manifest* m_ms = nullptr;
-=======
-	std::shared_ptr<ExtVM> m_ext;
-	std::shared_ptr<VM> m_vm;
->>>>>>> ef81139e
 	bytesConstRef m_out;
 	Address m_newAddress;
 
